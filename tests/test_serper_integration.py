"""
Tests for Serper.dev API integration.
"""

import asyncio
import io
import os
import shutil
import tempfile
from pathlib import Path
<<<<<<< HEAD
from unittest.mock import AsyncMock, MagicMock, patch

import pytest
=======
from unittest.mock import Mock, patch, AsyncMock, MagicMock
import requests
>>>>>>> 2ffef120
from PIL import Image

from crawler.search import download_images, search_images


class TestSerperIntegration:
    """Test cases for Serper.dev API integration."""

    @pytest.fixture
    def temp_dir(self):
        """Create temporary directory for tests."""
        temp_dir = tempfile.mkdtemp()
        yield Path(temp_dir)
        shutil.rmtree(temp_dir)

    @pytest.mark.skipif(
        not os.getenv('SERPER_API_KEY'), reason="SERPER_API_KEY not available for real API test"
    )
    @pytest.mark.asyncio
    async def test_serper_search_real_api(self):
        """
        Test Serper.dev API with real API calls.

        This test verifies that the Serper.dev integration can successfully
        search for images and return valid URLs when API key is available.
        """
        query = "blurry aadhaar card photo"

        # Test the unified search interface
        urls = await search_images(query, engine="serper", limit=10)

        # Should return a list (may be empty if API has issues)
        assert isinstance(urls, list)

        # If we get URLs, verify they are valid
        if len(urls) > 0:
            # Verify URLs are valid strings
            for url in urls:
                assert isinstance(url, str)
                assert url.startswith(('http://', 'https://'))

            # Check that we get reasonable results
            assert len(urls) >= 1, "Should return at least one URL with working API key"
            assert len(urls) <= 10, "Should not exceed requested limit"
        else:
            # If no URLs returned, it might be due to network issues or API limits
            print("No URLs returned - this may be due to network issues or API limits")

    @pytest.mark.skipif(
        not os.getenv('SERPER_API_KEY'), reason="SERPER_API_KEY not available for download test"
    )
    @pytest.mark.asyncio
    async def test_serper_download_real(self, tmp_path):
        """
        Test downloading images found via Serper.dev API.

        This test verifies that images found through Serper can be successfully
        downloaded, saved to disk, and opened with PIL with valid dimensions.
        """
        query = "blurry aadhaar card photo"

        # Search for images using Serper
        urls = await search_images(query, engine="serper", limit=5)

        if len(urls) == 0:
            pytest.skip("No URLs found for download test - API may be unavailable")

        # Download first few images
        test_urls = urls[:3]  # Test with first 3 URLs
        results = await download_images(test_urls, output_dir=str(tmp_path))

        # If we got URLs but no downloads, it might be due to filtering or network issues
        if len(results) == 0:
            pytest.skip(
                "No images successfully downloaded - this may be due to filtering or network issues"
            )

        # Verify downloaded files
        for _url, filepath in results.items():
            file_path = Path(filepath)

            # File should exist
            assert file_path.exists(), f"Downloaded file should exist: {filepath}"

            # File should have content
            assert file_path.stat().st_size > 0, f"Downloaded file should not be empty: {filepath}"

            # Should be able to open with PIL
            try:
                with Image.open(file_path) as img:
                    width, height = img.size

                    # Verify dimensions are reasonable (> 100x100 as required)
                    assert width > 100, f"Image width should be > 100px, got {width}"
                    assert height > 100, f"Image height should be > 100px, got {height}"

                    # Verify it's a valid image format
                    assert img.format in [
                        'JPEG',
                        'PNG',
                        'WEBP',
                    ], f"Should be valid image format, got {img.format}"

            except Exception as e:
                pytest.fail(f"Failed to open downloaded image {filepath} with PIL: {e}")

    @pytest.mark.asyncio
    async def test_serper_search_with_mock(self):
        """
        Test Serper.dev search functionality with mocked API responses.

        This test ensures the Serper integration works correctly when the API
        returns valid responses, without requiring actual API calls.
        """
        query = "test document"

        # Mock successful Serper API response
        mock_response_data = {
            'images': [
                {'imageUrl': 'https://example.com/image1.jpg'},
                {'imageUrl': 'https://example.com/image2.png'},
                {'link': 'https://example.com/image3.webp'},  # Alternative field
            ]
        }
<<<<<<< HEAD

        # Create a proper async context manager mock
        mock_response = AsyncMock()
        mock_response.status = 200
        mock_response.json = AsyncMock(return_value=mock_response_data)

        # Mock the HTTP request
        with patch('requests.post') as mock_post:
            mock_post.return_value.status_code = 200
            mock_post.return_value.json.return_value = mock_response_data

            # Mock environment variable
            with patch.dict(os.environ, {'SERPER_API_KEY': 'test_key'}):
                urls = await search_images(query, engine="serper", limit=10)

=======
        
        # Mock requests.post response
        mock_response = Mock()
        mock_response.json.return_value = mock_response_data
        mock_response.raise_for_status = Mock()

        with patch("requests.post", return_value=mock_response) as mock_post:
            with patch.dict(os.environ, {"SERPER_API_KEY": "test_key"}):
                urls = await search_images(query, engine="serper", limit=10)

        mock_post.assert_called_once()
        
>>>>>>> 2ffef120
        # Should return the mocked URLs
        assert isinstance(urls, list)
        assert len(urls) == 3

        # Verify all URLs are present
        expected_urls = [
            'https://example.com/image1.jpg',
            'https://example.com/image2.png',
            'https://example.com/image3.webp',
        ]
        for expected_url in expected_urls:
            assert expected_url in urls

    @pytest.mark.asyncio
    async def test_serper_api_error_handling(self):
        """
        Test error handling when Serper.dev API returns errors.

        This test verifies that the integration gracefully handles API errors
        and returns empty results instead of crashing.
        """
        query = "test query"

        # Mock API error response
<<<<<<< HEAD
        mock_response = AsyncMock()
        mock_response.status = 429  # Rate limit error

        # Create async context manager
        # Mock the HTTP request
        with patch('requests.post') as mock_post:
            mock_post.return_value.status_code = 429
            mock_post.return_value.text = 'rate limit'

            # Mock environment variable
            with patch.dict(os.environ, {'SERPER_API_KEY': 'test_key'}):
                urls = await search_images(query, engine="serper", limit=10)

=======
        mock_response = Mock()
        mock_response.json.return_value = {}
        mock_response.raise_for_status = Mock()

        with patch("requests.post", return_value=mock_response) as mock_post:
            with patch.dict(os.environ, {"SERPER_API_KEY": "test_key"}):
                urls = await search_images(query, engine="serper", limit=10)

        mock_post.assert_called_once()

>>>>>>> 2ffef120
        # Should return empty list on error
        assert isinstance(urls, list)
        assert len(urls) == 0

    @pytest.mark.asyncio
    async def test_serper_no_api_key(self):
        """
        Test behavior when SERPER_API_KEY is not available.

        This test verifies that the integration gracefully handles missing
        API keys and returns empty results with appropriate warnings.
        """
        query = "test query"

        # Ensure no API key is set
        with patch.dict(os.environ, {}, clear=True):
            urls = await search_images(query, engine="serper", limit=10)

        # Should return empty list when no API key
        assert isinstance(urls, list)
        assert len(urls) == 0

    @pytest.mark.asyncio
    async def test_download_images_with_real_test_data(self, tmp_path):
        """
        Test download functionality with real image data but mocked network.

        This test creates real image data and verifies the download mechanism
        works correctly with PIL validation.
        """
        # Create a real test image in memory
        test_img = Image.new('RGB', (300, 300), color='blue')
        img_bytes = io.BytesIO()
        test_img.save(img_bytes, format='JPEG')
        img_data = img_bytes.getvalue()

        test_urls = ["https://example.com/test_image.jpg"]

        # Mock HTTP response with real image data
        mock_response = AsyncMock()
        mock_response.status = 200
        mock_response.headers = {'content-type': 'image/jpeg'}
        mock_response.read = AsyncMock(return_value=img_data)

        # Create async context manager
        mock_context_manager = AsyncMock()
        mock_context_manager.__aenter__ = AsyncMock(return_value=mock_response)
        mock_context_manager.__aexit__ = AsyncMock(return_value=None)

        # Mock the HTTP session
        with patch('aiohttp.ClientSession') as mock_session_class:
            mock_session = MagicMock()
            mock_session.get.return_value = mock_context_manager
            mock_session.close = AsyncMock()
            mock_session_class.return_value = mock_session

            # Mock file operations to actually write the file
            with patch('aiofiles.open', create=True) as mock_open:
                # Setup mock file writing that actually creates the file
                def mock_write_file(filepath, mode):
                    real_path = Path(filepath)
                    real_path.parent.mkdir(parents=True, exist_ok=True)
                    with open(real_path, 'wb') as f:
                        f.write(img_data)

                    class DummyFileCM:
                        async def __aenter__(self_inner):
                            return AsyncMock()

                        async def __aexit__(self_inner, exc_type, exc, tb):
                            pass

                    return DummyFileCM()

                mock_open.side_effect = mock_write_file

                results = await download_images(test_urls, output_dir=str(tmp_path))

        # Verify we got results
        assert len(results) == 1

        # Verify the downloaded file
        for _url, filepath in results.items():
            file_path = Path(filepath)

            # File should exist
            assert file_path.exists(), f"Downloaded file should exist: {filepath}"

            # File should have content
            assert file_path.stat().st_size > 0, f"Downloaded file should not be empty: {filepath}"

            # Should be able to open with PIL and verify dimensions
            with Image.open(file_path) as img:
                width, height = img.size

                # Verify it meets our requirements
                assert width > 100, f"Image width should be > 100px, got {width}"
                assert height > 100, f"Image height should be > 100px, got {height}"
                assert img.format == 'JPEG', f"Should be JPEG format, got {img.format}"

    @pytest.mark.asyncio
    async def test_unified_search_interface_engines(self):
        """
        Test that the unified search interface supports all expected engines.

        This test verifies that the search_images function correctly routes
        requests to different search engines.
        """
        query = "test"

        # Test all supported engines with mocked responses
        engines = ["serper", "serpapi", "unsplash", "flickr"]

        for engine in engines:
<<<<<<< HEAD
            # Mock successful response for each engine
            mock_response = AsyncMock()
            mock_response.status = 200

            if engine == "serper":
                mock_response.json = AsyncMock(
                    return_value={'images': [{'imageUrl': 'http://test.com/1.jpg'}]}
                )
                mock_method = 'post'
=======
            env_vars = {
                'SERPER_API_KEY': 'test_key',
                'SERPAPI_KEY': 'test_key',
                'UNSPLASH_ACCESS_KEY': 'test_key',
                'FLICKR_KEY': 'test_key'
            }

            if engine == "serper":
                mock_response = Mock()
                mock_response.json.return_value = {'images': [{'imageUrl': 'http://test.com/1.jpg'}]}
                mock_response.raise_for_status = Mock()

                with patch('requests.post', return_value=mock_response) as mock_post, \
                     patch.dict(os.environ, env_vars):
                    urls = await search_images(query, engine=engine, limit=5)

                mock_post.assert_called_once()
>>>>>>> 2ffef120
            else:
                mock_response = AsyncMock()
                mock_response.status = 200
                mock_response.json = AsyncMock(return_value={})
<<<<<<< HEAD
                mock_method = 'get'

            # Create async context manager
            mock_context_manager = AsyncMock()
            mock_context_manager.__aenter__ = AsyncMock(return_value=mock_response)
            mock_context_manager.__aexit__ = AsyncMock(return_value=None)

            with (
                patch('aiohttp.ClientSession') as mock_session_class,
                patch('requests.post') as mock_post,
            ):
                mock_session = MagicMock()
                if mock_method == 'post':
                    mock_session.post.return_value = mock_context_manager
                    mock_post.return_value.status_code = 200
                    mock_post.return_value.json.return_value = {
                        'images': [{'imageUrl': 'http://test.com/1.jpg'}]
                    }
                else:
                    mock_session.get.return_value = mock_context_manager
                mock_session.close = AsyncMock()
                mock_session_class.return_value = mock_session

                # Mock appropriate API keys
                env_vars = {
                    'SERPER_API_KEY': 'test_key',
                    'SERPAPI_KEY': 'test_key',
                    'UNSPLASH_ACCESS_KEY': 'test_key',
                    'FLICKR_KEY': 'test_key',
                }

                with patch.dict(os.environ, env_vars):
                    urls = await search_images(query, engine=engine, limit=5)

                # Should return a list (content depends on mocked response)
                assert isinstance(urls, list)

=======

                mock_context_manager = AsyncMock()
                mock_context_manager.__aenter__ = AsyncMock(return_value=mock_response)
                mock_context_manager.__aexit__ = AsyncMock(return_value=None)

                with patch('aiohttp.ClientSession') as mock_session_class:
                    mock_session = MagicMock()
                    mock_session.get.return_value = mock_context_manager
                    mock_session.close = AsyncMock()
                    mock_session_class.return_value = mock_session

                    with patch.dict(os.environ, env_vars):
                        urls = await search_images(query, engine=engine, limit=5)

            # Should return a list (content depends on mocked response)
            assert isinstance(urls, list)
    
>>>>>>> 2ffef120
    def test_invalid_engine_raises_error(self):
        """
        Test that using an invalid engine raises appropriate error.

        This test verifies that the unified interface properly validates
        engine parameters and raises clear errors for unsupported engines.
        """

        async def test_invalid():
            return await search_images("test", engine="invalid_engine", limit=5)

        # Should raise ValueError for invalid engine
        with pytest.raises(ValueError, match="Unsupported search engine"):
            asyncio.run(test_invalid())<|MERGE_RESOLUTION|>--- conflicted
+++ resolved
@@ -8,14 +8,11 @@
 import shutil
 import tempfile
 from pathlib import Path
-<<<<<<< HEAD
+
 from unittest.mock import AsyncMock, MagicMock, patch
 
 import pytest
-=======
-from unittest.mock import Mock, patch, AsyncMock, MagicMock
-import requests
->>>>>>> 2ffef120
+
 from PIL import Image
 
 from crawler.search import download_images, search_images
@@ -140,7 +137,7 @@
                 {'link': 'https://example.com/image3.webp'},  # Alternative field
             ]
         }
-<<<<<<< HEAD
+
 
         # Create a proper async context manager mock
         mock_response = AsyncMock()
@@ -156,20 +153,7 @@
             with patch.dict(os.environ, {'SERPER_API_KEY': 'test_key'}):
                 urls = await search_images(query, engine="serper", limit=10)
 
-=======
-        
-        # Mock requests.post response
-        mock_response = Mock()
-        mock_response.json.return_value = mock_response_data
-        mock_response.raise_for_status = Mock()
-
-        with patch("requests.post", return_value=mock_response) as mock_post:
-            with patch.dict(os.environ, {"SERPER_API_KEY": "test_key"}):
-                urls = await search_images(query, engine="serper", limit=10)
-
-        mock_post.assert_called_once()
-        
->>>>>>> 2ffef120
+
         # Should return the mocked URLs
         assert isinstance(urls, list)
         assert len(urls) == 3
@@ -194,7 +178,7 @@
         query = "test query"
 
         # Mock API error response
-<<<<<<< HEAD
+
         mock_response = AsyncMock()
         mock_response.status = 429  # Rate limit error
 
@@ -208,18 +192,7 @@
             with patch.dict(os.environ, {'SERPER_API_KEY': 'test_key'}):
                 urls = await search_images(query, engine="serper", limit=10)
 
-=======
-        mock_response = Mock()
-        mock_response.json.return_value = {}
-        mock_response.raise_for_status = Mock()
-
-        with patch("requests.post", return_value=mock_response) as mock_post:
-            with patch.dict(os.environ, {"SERPER_API_KEY": "test_key"}):
-                urls = await search_images(query, engine="serper", limit=10)
-
-        mock_post.assert_called_once()
-
->>>>>>> 2ffef120
+
         # Should return empty list on error
         assert isinstance(urls, list)
         assert len(urls) == 0
@@ -334,7 +307,7 @@
         engines = ["serper", "serpapi", "unsplash", "flickr"]
 
         for engine in engines:
-<<<<<<< HEAD
+
             # Mock successful response for each engine
             mock_response = AsyncMock()
             mock_response.status = 200
@@ -344,30 +317,11 @@
                     return_value={'images': [{'imageUrl': 'http://test.com/1.jpg'}]}
                 )
                 mock_method = 'post'
-=======
-            env_vars = {
-                'SERPER_API_KEY': 'test_key',
-                'SERPAPI_KEY': 'test_key',
-                'UNSPLASH_ACCESS_KEY': 'test_key',
-                'FLICKR_KEY': 'test_key'
-            }
-
-            if engine == "serper":
-                mock_response = Mock()
-                mock_response.json.return_value = {'images': [{'imageUrl': 'http://test.com/1.jpg'}]}
-                mock_response.raise_for_status = Mock()
-
-                with patch('requests.post', return_value=mock_response) as mock_post, \
-                     patch.dict(os.environ, env_vars):
-                    urls = await search_images(query, engine=engine, limit=5)
-
-                mock_post.assert_called_once()
->>>>>>> 2ffef120
+
             else:
                 mock_response = AsyncMock()
                 mock_response.status = 200
-                mock_response.json = AsyncMock(return_value={})
-<<<<<<< HEAD
+
                 mock_method = 'get'
 
             # Create async context manager
@@ -405,25 +359,7 @@
                 # Should return a list (content depends on mocked response)
                 assert isinstance(urls, list)
 
-=======
-
-                mock_context_manager = AsyncMock()
-                mock_context_manager.__aenter__ = AsyncMock(return_value=mock_response)
-                mock_context_manager.__aexit__ = AsyncMock(return_value=None)
-
-                with patch('aiohttp.ClientSession') as mock_session_class:
-                    mock_session = MagicMock()
-                    mock_session.get.return_value = mock_context_manager
-                    mock_session.close = AsyncMock()
-                    mock_session_class.return_value = mock_session
-
-                    with patch.dict(os.environ, env_vars):
-                        urls = await search_images(query, engine=engine, limit=5)
-
-            # Should return a list (content depends on mocked response)
-            assert isinstance(urls, list)
-    
->>>>>>> 2ffef120
+
     def test_invalid_engine_raises_error(self):
         """
         Test that using an invalid engine raises appropriate error.
