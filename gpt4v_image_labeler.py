#!/usr/bin/env python3
"""
GPT-4V Image Labeling Script
Classifies images into fine-grained categories for OCR_DLP system testing.
"""

import asyncio
<<<<<<< HEAD
import base64
import json
import os
from pathlib import Path
from typing import Any
=======

import base64
import io
import json
import os
from datetime import datetime
from pathlib import Path
from typing import Any, Dict, List
>>>>>>> 433eb7d9

import requests
import requests.exceptions
from PIL import Image

from http_client import post_with_retry


class GPT4VImageLabeler:
    """GPT-4V image labeler for document classification."""

    def __init__(self, api_key: str):
        self.api_key = api_key
        self.base_url = "https://api.openai.com/v1/chat/completions"
        self.headers = {"Content-Type": "application/json", "Authorization": f"Bearer {api_key}"}

    def encode_image(self, image_path: str) -> str:
<<<<<<< HEAD
        """Encode image to base64."""
        with open(image_path, "rb") as image_file:
            return base64.b64encode(image_file.read()).decode('utf-8')
=======
        """Encode image to base64.

        Images larger than 4 MB are re-encoded with Pillow at reduced quality to
        avoid exceeding API upload limits.
        """

        file_size = os.path.getsize(image_path)
        if file_size <= 4 * 1024 * 1024:
            with open(image_path, "rb") as image_file:
                return base64.b64encode(image_file.read()).decode("utf-8")

        # Re-encode large images at lower quality
        with Image.open(image_path) as img:
            if img.mode != "RGB":
                img = img.convert("RGB")
            buffer = io.BytesIO()
            img.save(buffer, format="JPEG", quality=85)
            return base64.b64encode(buffer.getvalue()).decode("utf-8")
>>>>>>> 433eb7d9

    def get_image_info(self, image_path: str) -> dict[str, Any]:
        """Get basic image information."""
        try:
            with Image.open(image_path) as img:
                return {
                    "width": img.width,
                    "height": img.height,
                    "format": img.format,
                    "mode": img.mode,
                    "size_bytes": os.path.getsize(image_path),
                }
        except Exception as e:
            return {"error": str(e)}

    def _classify_image_sync(self, image_path: str) -> dict[str, Any]:
        """Synchronously classify an image using the GPT-4V API."""

        # Encode image
        base64_image = self.encode_image(image_path)

        # Build classification prompt
        prompt = """
        Please classify this image for OCR_DLP system performance testing. Return classification labels in JSON format:

        {
            "document_category": "Main document type (e.g., invoice, receipt, identity_card, passport, driver_license, bank_card, contract, certificate, etc.)",
            "document_subcategory": "Document subcategory (e.g., GST_invoice, commercial_invoice, restaurant_receipt, taxi_receipt, id_card_front, id_card_back, etc.)",
            "language_primary": "Primary language (e.g., English, Chinese, Hindi, Tamil, Arabic, Portuguese, Spanish, etc.)",
            "language_secondary": "Secondary language (if multilingual document)",
            "text_density": "Text density (dense/medium/sparse)",
            "text_clarity": "Text clarity (clear/blurry/partially_blurry)",
            "image_quality": "Image quality (high/medium/low)",
            "orientation": "Image orientation (upright/rotated_90/rotated_180/rotated_270/skewed)",
            "background_complexity": "Background complexity (simple/medium/complex)",
            "ocr_difficulty": "OCR difficulty level (easy/medium/hard/very_hard)",
            "sensitive_data_types": ["List of sensitive data types (e.g., name, id_number, bank_account, address, phone, etc.)"],
            "layout_type": "Layout type (table/list/paragraph/mixed/handwritten)",
            "special_features": ["Special features (e.g., watermark, stamp, signature, barcode, qr_code, logo, etc.)"],
            "testing_scenarios": ["Applicable testing scenarios (e.g., identity_verification, financial_audit, compliance_check, data_extraction, etc.)"],
            "challenge_factors": ["Challenge factors (e.g., small_font, background_noise, uneven_lighting, skewed, blurry, multilingual, etc.)"],
            "confidence_score": "Classification confidence (0-1)",
            "recommended_preprocessing": ["Recommended preprocessing steps (e.g., denoising, correction, contrast_enhancement, etc.)"]
        }

        Please ensure:
        1. Classifications are precise and specific for OCR_DLP system performance evaluation
        2. Identify all factors that may affect OCR performance
        3. Provide practical testing scenario suggestions
        4. If unable to determine a field, set it to null
        5. Return only JSON, no other explanatory text
        6. Use English for all field values
        """

        # Build request
        payload = {
            "model": "gpt-4o",
            "messages": [
                {
                    "role": "user",
                    "content": [
                        {"type": "text", "text": prompt},
                        {
                            "type": "image_url",
                            "image_url": {
                                "url": f"data:image/jpeg;base64,{base64_image}",
                                "detail": "high",
                            },
                        },
                    ],
                }
            ],
            "max_tokens": 1500,
            "temperature": 0.1,
        }

        # Send request synchronously. The caller may choose to run this in a
        # thread pool to avoid blocking the event loop.
        try:
            response = post_with_retry(
                self.base_url,
                headers=self.headers,
                json=payload,
                timeout=60,
            )

            if response.status_code == 200:
                result = response.json()

                # Extract GPT-4V response
                content = result['choices'][0]['message']['content']

                # Parse JSON
                try:
                    # Clean response text, extract JSON part
                    if '```json' in content:
                        json_start = content.find('```json') + 7
                        json_end = content.find('```', json_start)
                        content = content[json_start:json_end].strip()
                    elif '{' in content:
                        json_start = content.find('{')
                        json_end = content.rfind('}') + 1
                        content = content[json_start:json_end]

                    classification_data = json.loads(content)

                    # Add metadata
                    classification_data['_metadata'] = {
                        'image_path': image_path,
                        'image_info': self.get_image_info(image_path),
                        'classification_timestamp': datetime.utcnow().isoformat(),
                        'model_used': 'gpt-4o',
                        'api_response_tokens': result.get('usage', {}),
                        'purpose': 'OCR_DLP_performance_testing',
                    }

                    return classification_data

                except json.JSONDecodeError as e:
                    return {
                        'error': 'JSON解析失败',
                        'raw_response': content,
                        'json_error': str(e),
                        '_metadata': {
                            'image_path': image_path,
                            'image_info': self.get_image_info(image_path),
                        },
                    }
            else:
                error_text = response.text
                return {
                    'error': f'API请求失败: {response.status_code}',
                    'error_details': error_text,
                    '_metadata': {
                        'image_path': image_path,
                        'image_info': self.get_image_info(image_path),
                    },
                }

        except requests.exceptions.Timeout:
            return {
                'error': 'API request timed out',
                '_metadata': {
                    'image_path': image_path,
                    'image_info': self.get_image_info(image_path),
                },
            }
        except requests.exceptions.RequestException as e:
            return {
                'error': f'Network error: {str(e)}',
                '_metadata': {
                    'image_path': image_path,
                    'image_info': self.get_image_info(image_path),
                },
            }
        except Exception as e:
            return {
                'error': f'请求异常: {str(e)}',
                '_metadata': {
                    'image_path': image_path,
                    'image_info': self.get_image_info(image_path),
                },
            }

    async def classify_image(self, image_path: str) -> dict[str, Any]:
        """Asynchronously classify an image by running the sync logic in a thread."""
        return await asyncio.to_thread(self._classify_image_sync, image_path)


async def classify_images_batch(image_dir: str, output_file: str = "labels.jsonl"):
    """Classify images in batch and save results to JSONL file."""

    # Check OpenAI API key
    api_key = os.getenv('OPENAI_API_KEY')
    if not api_key:
        print("❌ OPENAI_API_KEY environment variable not found")
        return

    # Initialize labeler
    labeler = GPT4VImageLabeler(api_key)

    # Find image files
    image_dir = Path(image_dir)
    if not image_dir.exists():
        print(f"❌ Image directory not found: {image_dir}")
        return

    image_extensions = {'.jpg', '.jpeg', '.png', '.webp', '.bmp', '.tiff'}
    image_files = [f for f in image_dir.iterdir() if f.suffix.lower() in image_extensions]

    if not image_files:
        print(f"❌ No image files found in: {image_dir}")
        return

    print(f"🔍 Found {len(image_files)} image files")

    # Process images
    results = []
    with open(output_file, 'w', encoding='utf-8') as f:
        for i, image_file in enumerate(image_files, 1):
            print(f"\n📸 Processing {i}/{len(image_files)}: {image_file.name}")

            try:
                # Classify image
                result = await labeler.classify_image(str(image_file))

                # Add file info
                result['_file_info'] = {
                    'filename': image_file.name,
                    'file_path': str(image_file),
                    'processing_order': i,
                }

                # Save to JSONL
                f.write(json.dumps(result, ensure_ascii=False) + '\n')
                f.flush()

                # Show classification summary
                if 'error' not in result:
                    print(f"  ✅ Category: {result.get('document_category', 'N/A')}")
                    print(f"  📋 Subcategory: {result.get('document_subcategory', 'N/A')}")
                    print(f"  🌐 Language: {result.get('language_primary', 'N/A')}")
                    print(f"  📊 OCR Difficulty: {result.get('ocr_difficulty', 'N/A')}")
                    print(f"  🎯 Confidence: {result.get('confidence_score', 'N/A')}")
                else:
                    print(f"  ❌ Error: {result['error']}")

                results.append(result)

            except Exception as e:
                error_result = {
                    'error': f'Processing failed: {str(e)}',
                    '_file_info': {
                        'filename': image_file.name,
                        'file_path': str(image_file),
                        'processing_order': i,
                    },
                }
                f.write(json.dumps(error_result, ensure_ascii=False) + '\n')
                f.flush()
                print(f"  ❌ Processing failed: {e}")
                results.append(error_result)

    print("\n✅ Classification completed!")
    print(f"📁 Results saved to: {output_file}")

    # Generate summary
    generate_classification_summary(results, output_file)

    return results


def generate_classification_summary(results: list[dict], output_file: str):
    """Generate classification summary report."""

    total_images = len(results)
    successful = sum(1 for r in results if 'error' not in r)
    failed = total_images - successful

    # Count categories
    categories = {}
    difficulties = {}
    languages = {}

    for result in results:
        if 'error' not in result:
            # Document categories
            cat = result.get('document_category', 'Unknown')
            categories[cat] = categories.get(cat, 0) + 1

            # OCR difficulties
            diff = result.get('ocr_difficulty', 'Unknown')
            difficulties[diff] = difficulties.get(diff, 0) + 1

            # Languages
            lang = result.get('language_primary', 'Unknown')
            languages[lang] = languages.get(lang, 0) + 1

    # Generate report
    report_file = output_file.replace('.jsonl', '_summary.md')
    with open(report_file, 'w', encoding='utf-8') as f:
        f.write("# Image Classification Summary Report\n")
        f.write("=" * 50 + "\n\n")

        f.write("## Overview\n")
        f.write(f"- Total Images: {total_images}\n")
        f.write(f"- Successfully Classified: {successful}\n")
        f.write(f"- Failed: {failed}\n")
        success_rate = successful / total_images * 100 if total_images else 0
        f.write(f"- Success Rate: {success_rate:.1f}%\n\n")

        f.write("## Document Categories\n")
        for cat, count in sorted(categories.items(), key=lambda x: x[1], reverse=True):
            percentage = count / successful * 100 if successful else 0.0
            f.write(f"- {cat}: {count} ({percentage:.1f}%)\n")
        f.write("\n")

        f.write("## OCR Difficulty Distribution\n")
        for diff, count in sorted(difficulties.items(), key=lambda x: x[1], reverse=True):
            percentage = count / successful * 100 if successful else 0.0
            f.write(f"- {diff}: {count} ({percentage:.1f}%)\n")
        f.write("\n")

        f.write("## Language Distribution\n")
        for lang, count in sorted(languages.items(), key=lambda x: x[1], reverse=True):
            percentage = count / successful * 100 if successful else 0.0
            f.write(f"- {lang}: {count} ({percentage:.1f}%)\n")
        f.write("\n")

    print(f"📊 Summary report saved to: {report_file}")


def validate_classification_labels(jsonl_file: str = "labels.jsonl"):
    """Validate classification labels and generate quality report."""

    if not os.path.exists(jsonl_file):
        print(f"❌ File not found: {jsonl_file}")
        return

    print(f"🔍 Validating classification labels in: {jsonl_file}")

    # Required fields for classification
    required_fields = [
        'document_category',
        'document_subcategory',
        'language_primary',
        'text_clarity',
        'image_quality',
        'ocr_difficulty',
    ]

    # Optional but important fields
    important_fields = ['sensitive_data_types', 'testing_scenarios', 'challenge_factors']

    results = []
    with open(jsonl_file, encoding='utf-8') as f:
        for line_num, line in enumerate(f, 1):
            try:
                data = json.loads(line.strip())
                results.append(data)
            except json.JSONDecodeError as e:
                print(f"❌ Line {line_num}: Invalid JSON - {e}")

    print(f"📊 Loaded {len(results)} classification records")

    # Validation statistics
    valid_count = 0
    field_completeness = dict.fromkeys(required_fields + important_fields, 0)

    for result in results:
        if 'error' in result:
            continue

        # Check required fields
        has_all_required = True
        for field in required_fields:
            if field in result and result[field] is not None:
                field_completeness[field] += 1
            else:
                has_all_required = False

        # Check important fields
        for field in important_fields:
            if field in result and result[field] is not None:
                field_completeness[field] += 1

        if has_all_required:
            valid_count += 1

    # Generate validation report
    print("\n📋 Validation Results:")
    print(
        f"✅ Valid classifications: {valid_count}/{len(results)} ({valid_count/len(results)*100:.1f}%)"
    )

    print("\n📊 Field Completeness:")
    for field, count in field_completeness.items():
        percentage = count / len(results) * 100
        status = (
            "✅"
            if field in required_fields and percentage >= 90
            else "⚠️" if percentage >= 70 else "❌"
        )
        print(f"  {status} {field}: {count}/{len(results)} ({percentage:.1f}%)")

    return {
        'total_records': len(results),
        'valid_classifications': valid_count,
        'field_completeness': field_completeness,
    }


if __name__ == "__main__":
    import sys

    if len(sys.argv) < 2:
        print("Usage: python gpt4v_image_labeler.py <image_directory> [output_file]")
        print("Example: python gpt4v_image_labeler.py ./images labels.jsonl")
        sys.exit(1)

    image_dir = sys.argv[1]
    output_file = sys.argv[2] if len(sys.argv) > 2 else "labels.jsonl"

    # Check API key
    if not os.getenv('OPENAI_API_KEY'):
        print("❌ Please set OPENAI_API_KEY environment variable")
        sys.exit(1)

    # Run classification
    asyncio.run(classify_images_batch(image_dir, output_file))<|MERGE_RESOLUTION|>--- conflicted
+++ resolved
@@ -5,13 +5,13 @@
 """
 
 import asyncio
-<<<<<<< HEAD
+
 import base64
 import json
 import os
 from pathlib import Path
 from typing import Any
-=======
+
 
 import base64
 import io
@@ -20,7 +20,7 @@
 from datetime import datetime
 from pathlib import Path
 from typing import Any, Dict, List
->>>>>>> 433eb7d9
+
 
 import requests
 import requests.exceptions
@@ -38,11 +38,7 @@
         self.headers = {"Content-Type": "application/json", "Authorization": f"Bearer {api_key}"}
 
     def encode_image(self, image_path: str) -> str:
-<<<<<<< HEAD
-        """Encode image to base64."""
-        with open(image_path, "rb") as image_file:
-            return base64.b64encode(image_file.read()).decode('utf-8')
-=======
+
         """Encode image to base64.
 
         Images larger than 4 MB are re-encoded with Pillow at reduced quality to
@@ -61,7 +57,7 @@
             buffer = io.BytesIO()
             img.save(buffer, format="JPEG", quality=85)
             return base64.b64encode(buffer.getvalue()).decode("utf-8")
->>>>>>> 433eb7d9
+
 
     def get_image_info(self, image_path: str) -> dict[str, Any]:
         """Get basic image information."""
